--- conflicted
+++ resolved
@@ -257,27 +257,19 @@
                                 $('#color-by-tag').text(self.alignmentTrack.colorByTag);
                             }
 
-<<<<<<< HEAD
+
                             self.trackView.repaint(true);
                         };
-=======
-                        self.trackView.repaint(true);
-                    };
->>>>>>> d0a16076
+
 
                         igv.dialog.configure(labelHTMLFunction, inputValue, clickFunction);
                         igv.dialog.show($(self.trackView.trackDiv));
 
-<<<<<<< HEAD
                     } else {
                         self.alignmentTrack.colorBy = menuItem.key;
                         self.trackView.repaint(true);
                     }
-=======
-                } else {
-                    self.alignmentTrack.colorBy = menuItem.key;
-                    self.trackView.repaint(true);
->>>>>>> d0a16076
+
                 }
             };
 
