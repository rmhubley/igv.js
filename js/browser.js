/*
 * The MIT License (MIT)
 *
 * Copyright (c) 2014 Broad Institute
 *
 * Permission is hereby granted, free of charge, to any person obtaining a copy
 * of this software and associated documentation files (the "Software"), to deal
 * in the Software without restriction, including without limitation the rights
 * to use, copy, modify, merge, publish, distribute, sublicense, and/or sell
 * copies of the Software, and to permit persons to whom the Software is
 * furnished to do so, subject to the following conditions:
 *
 * The above copyright notice and this permission notice shall be included in
 * all copies or substantial portions of the Software.
 *
 *
 * THE SOFTWARE IS PROVIDED "AS IS", WITHOUT WARRANTY OF ANY KIND, EXPRESS OR
 * IMPLIED, INCLUDING BUT NOT LIMITED TO THE WARRANTIES OF MERCHANTABILITY,
 * FITNESS FOR A PARTICULAR PURPOSE AND NONINFRINGEMENT. IN NO EVENT SHALL THE
 * AUTHORS OR COPYRIGHT HOLDERS BE LIABLE FOR ANY CLAIM, DAMAGES OR OTHER
 * LIABILITY, WHETHER IN AN ACTION OF CONTRACT, TORT OR OTHERWISE, ARISING FROM,
 * OUT OF OR IN CONNECTION WITH THE SOFTWARE OR THE USE OR OTHER DEALINGS IN
 * THE SOFTWARE.
 */

var igv = (function (igv) {

    igv.Browser = function (options, trackContainer) {

        igv.browser = this;   // Make globally visible (for use in html markup).

        this.div = $('<div id="igvRootDiv" class="igv-root-div">')[0];


        this.trackHeight = options.trackHeight || 100;
        this.maxTrackHeight = 10000;

        this.flanking = options.flanking;

        this.controlPanelWidth = options.controlPanelWidth || 50;

        this.type = options.type || "IGV";

        this.searchURL = options.searchURL || "//www.broadinstitute.org/webservices/igv/locus?genome=hg19&name=";

        $("input[id='trackHeightInput']").val(this.trackHeight);

        this.trackContainerDiv = trackContainer;

        addTrackContainerHandlers(trackContainer);

        this.trackViews = [];
        this.nextTrackOrder = 0;

        window.onresize = igv.throttle(function () {
            igv.browser.resize();
        }, 10);

    };

    igv.Browser.prototype.trackLabelWithPath = function (path) {

        var parser = document.createElement('a'),
            label;

        parser.href = path;

        //parser.protocol; // => "http:"
        //parser.hostname; // => "example.com"
        //parser.port;     // => "3000"
        //parser.pathname; // => "/pathname/"
        //parser.search;   // => "?search=test"
        //parser.hash;     // => "#hash"
        //parser.host;     // => "example.com:3000"

        label = parser.pathname.split('/');
        return label[ label.length - 1].split('.')[ 0 ];

    };

    igv.Browser.prototype.loadTrack = function (config) {

        var myself = this;

<<<<<<< HEAD
        if (config.url && !config.sourceType) {    // TODO The test for sourcetype is a crude check if this is a webservice.  Fix.
=======
        if (config.url && !config.sourceType /*&& false===true*/) {    // TODO The test for sourcetype is a crude check if this is a webservice.  Fix.
>>>>>>> 3c436b25

            igvxhr.isReachable(config.url, function (success, requestStatus) {

                if (true === success) {
                    myself.doLoadTrack(config);
                } else {
                    myself.userFeedbackBodyCopy.html("Error. Track URL is unreachable. Status " + requestStatus + ".");
                    myself.userFeedback.show();
                }

            });

        } else {

            myself.doLoadTrack(config);

        }
    };

    igv.Browser.prototype.doLoadTrack = function (config) {

        if (this.isDuplicateTrack(config)) {
            return;
        }


        // Set the track type, if not explicitly specified
        if (!config.type) {
            config.type = igv.inferFileType(config.url || config.localFile.name);
        }


        var path = config.url,
            type = config.type,
            newTrack;

        if (type === "t2d") {
            newTrack = new igv.T2dTrack(config);
        } else if (type === "bed" || type === "vcf") {
            newTrack = new igv.FeatureTrack(config);
        } else if (type === "bam") {
            newTrack = new igv.BAMTrack(config);
        } else if (type === "wig" || type === "bigwig" || type === "bedgraph") {
            newTrack = new igv.WIGTrack(config);
        } else if (type === "sequence") {
            newTrack = new igv.SequenceTrack(config);
        } else if (type === "eqtl") {
            newTrack = new igv.EqtlTrack(config);
        } else if (type === "seg") {
            newTrack = new igv.SegTrack(config);
        } else if (type === "aneu") {
            newTrack = new igv.AneuTrack(config);
        }
        else {
            alert("Unknown file type: " + path);
            return null;
        }

        // TODO -- error message "unsupported filed type"
        this.addTrack(newTrack);

        // Not needed
        //return newTrack;



    }

    igv.Browser.prototype.isDuplicateTrack = function (config) {

        var attemptedDuplicateTrackAddition = false;

        this.trackViews.forEach(function (tp) {

            if (false === attemptedDuplicateTrackAddition) {

                if (JSON.stringify(config) === JSON.stringify(tp.track.config)) {
                    attemptedDuplicateTrackAddition = true;
                }
            }
        });

        if (true === attemptedDuplicateTrackAddition) {
            window.alert("Attempt to load duplicate track.");
            return true;
        }

        return false;

    };

    /**
     * Add a new track.  Each track is associated with the following DOM elements
     *
     *      leftHandGutter  - div on the left for track controls and legend
     *      contentDiv  - a div element wrapping all the track content.  Height can be > viewportDiv height
     *      viewportDiv - a div element through which the track is viewed.  This might have a vertical scrollbar
     *      canvas     - canvas element upon which the track is drawn.  Child of contentDiv
     *
     * The width of all elements should be equal.  Height of the viewportDiv is controlled by the user, but never
     * greater than the contentDiv height.   Height of contentDiv and canvas are equal, and governed by the data
     * loaded.
     *
     * @param track
     */
    igv.Browser.prototype.addTrack = function (track) {

        var myself = this,
            trackView = new igv.TrackView(track, this);

        if (igv.popover) {
            igv.popover.hide();
        }

        // Register view with track.  This is unfortunate, but is needed to support "resize" events.
        track.trackView = trackView;

        if (undefined === track.order) {
            track.order = (this.nextTrackOrder)++;
        }

        this.trackViews.push(trackView);

        this.reorderTracks();

        if (this.cursorModel) {

            this.cursorModel.initializeHistogram(trackView.track, function () {

                if (track.config && track.config.trackFilter) {
                    track.trackFilter.setWithJSON(track.config.trackFilter);
                }

                myself.resize();


            });
        }
        else {
            this.resize();
        }

    };

    igv.Browser.prototype.reorderTracks = function () {

        var myself = this;

        this.trackViews.sort(function (a, b) {
            var aOrder = a.track.order || 0;
            var bOrder = b.track.order || 0;
            return aOrder - bOrder;
        });

        // Reattach the divs to the dom in the correct order
        $(this.trackContainerDiv).children().detach();

        this.trackViews.forEach(function (trackView, index, trackViews) {

            if ("CURSOR" === myself.type) {
                myself.trackContainerDiv.appendChild(trackView.cursorTrackContainer);
            } else {
                myself.trackContainerDiv.appendChild(trackView.trackDiv);
            }

        });

    };

    igv.Browser.prototype.removeTrack = function (track) {

        // Find track panel
        var trackPanelRemoved;
        for (var i = 0; i < this.trackViews.length; i++) {
            if (track === this.trackViews[i].track) {
                trackPanelRemoved = this.trackViews[i];
                break;
            }
        }

        if (trackPanelRemoved) {

            this.trackViews.splice(this.trackViews.indexOf(trackPanelRemoved), 1);

            if ("CURSOR" === this.type) {
                this.trackContainerDiv.removeChild(trackPanelRemoved.cursorTrackContainer);
            } else {
                this.trackContainerDiv.removeChild(trackPanelRemoved.trackDiv);
            }

        }

    };

    igv.Browser.prototype.reduceTrackOrder = function (trackView) {

        var indices = [],
            raisable,
            raiseableOrder;

        if (1 === this.trackViews.length) {
            return;
        }

        this.trackViews.forEach(function (tv, i, tvs) {

            indices.push({ trackView: tv, index: i });

            if (trackView === tv) {
                raisable = indices[ i ];
            }

        });

        if (0 === raisable.index) {
            return;
        }

        raiseableOrder = raisable.trackView.track.order;
        raisable.trackView.track.order = indices[ raisable.index - 1 ].trackView.track.order;
        indices[ raisable.index - 1].trackView.track.order = raiseableOrder;

        this.reorderTracks();

    };

    igv.Browser.prototype.increaseTrackOrder = function (trackView) {

        var j,
            indices = [],
            raisable,
            raiseableOrder;

        if (1 === this.trackViews.length) {
            return;
        }

        this.trackViews.forEach(function (tv, i, tvs) {

            indices.push({ trackView: tv, index: i });

            if (trackView === tv) {
                raisable = indices[ i ];
            }

        });

        if ((this.trackViews.length - 1) === raisable.index) {
            return;
        }

        raiseableOrder = raisable.trackView.track.order;
        raisable.trackView.track.order = indices[ 1 + raisable.index ].trackView.track.order;
        indices[ 1 + raisable.index ].trackView.track.order = raiseableOrder;

        this.reorderTracks();

    };

    igv.Browser.prototype.setTrackHeight = function (newHeight) {

        this.trackHeight = newHeight;

        this.trackViews.forEach(function (panel) {
            panel.setTrackHeight(newHeight);
        });

    };

    igv.Browser.prototype.resize = function () {
        if (this.ideoPanel) this.ideoPanel.resize();
        if (this.karyoPanel) this.karyoPanel.resize();
        this.trackViews.forEach(function (panel) {
            panel.resize();
        })
    };

    igv.Browser.prototype.repaint = function () {

        if (this.ideoPanel) {
            this.ideoPanel.repaint();
        }

        if (this.karyoPanel) {
            this.karyoPanel.repaint();
        }
        this.trackViews.forEach(function (trackView) {
            trackView.repaint();
        });

        if (this.cursorModel) {
            this.horizontalScrollbar.update();
        }

    };

    igv.Browser.prototype.update = function () {

        this.updateLocusSearch(this.referenceFrame);

        if (this.ideoPanel) {
            this.ideoPanel.repaint();
        }

        if (this.karyoPanel) {
            this.karyoPanel.repaint();
        }

        this.trackViews.forEach(function (trackPanel) {
            trackPanel.update();
        });

        if (this.cursorModel) {
            this.horizontalScrollbar.update();
        }
    };

    igv.Browser.prototype.updateLocusSearch = function (referenceFrame) {

        var chr,
            ss,
            ee,
            str,
            end,
            chromosome;

        if (this.searchInput) {

            chr = referenceFrame.chr;
            ss = igv.numberFormatter(Math.floor(referenceFrame.start + 1));

            end = referenceFrame.start + this.trackViewportWidthBP();
            if(this.genome) {
                chromosome = this.genome.getChromosome(chr);
                if(chromosome) end = Math.min(end, chromosome.bpLength);
            }

            ee = igv.numberFormatter(Math.floor(end));

            str = chr + ":" + ss + "-" + ee;
            this.searchInput.val(str);
        }

    };

    /**
     * Return the visible width of a track.  All tracks should have the same width.
     */
    igv.Browser.prototype.trackViewportWidth = function () {

        var width;

        if (this.trackViews && this.trackViews.length > 0) {
            width = this.trackViews[0].viewportDiv.clientWidth;
        }
        else {
            width = this.trackContainerDiv.clientWidth;
        }

        return width;

    };

    igv.Browser.prototype.pixelPerBasepairThreshold = function () {
        return 14.0;
    };

    igv.Browser.prototype.trackViewportWidthBP = function () {
        return this.referenceFrame.bpPerPixel * this.trackViewportWidth();
    };

    igv.Browser.prototype.goto = function (chr, start, end) {

        var w,
            chromosome,
            viewportWidth = this.trackViewportWidth();

        if (igv.popover) {
            igv.popover.hide();
        }

        // Translate chr to official name
        if (this.genome) {
            chr = this.genome.getChromosomeName(chr);
        }

        this.referenceFrame.chr = chr;

        // If end is undefined,  interpret start as the new center, otherwise compute scale.
        if (!end) {
            w = Math.round(viewportWidth * this.referenceFrame.bpPerPixel / 2);
            start = Math.max(0, start - w);
        }
        else {
            this.referenceFrame.bpPerPixel = (end - start) / (viewportWidth);
        }

        if (this.genome) {
            chromosome = this.genome.getChromosome(this.referenceFrame.chr);

            var maxBpPerPixel = chromosome.bpLength / viewportWidth;
            if (this.referenceFrame.bpPerPixel > maxBpPerPixel) this.referenceFrame.bpPerPixel = maxBpPerPixel;

            if (!end) {
                end = start + viewportWidth * this.referenceFrame.bpPerPixel;
            }

            if (chromosome && end > chromosome.bpLength) {
                start -= (end - chromosome.bpLength);
            }
        }

        this.referenceFrame.start = start;

        this.update();
    };

    // Zoom in by a factor of 2, keeping the same center location
    igv.Browser.prototype.zoomIn = function () {

        var newScale,
            center,
            viewportWidth;

        viewportWidth = this.trackViewportWidth();

        newScale = Math.max(1.0 / this.pixelPerBasepairThreshold(), this.referenceFrame.bpPerPixel / 2);
        if (newScale === this.referenceFrame.bpPerPixel) {
            //console.log("zoom in bail bpp " + newScale + " width " + (viewportWidth/14.0));
            return;
        }

        center = this.referenceFrame.start + this.referenceFrame.bpPerPixel * viewportWidth / 2;
        this.referenceFrame.start = center - newScale * viewportWidth / 2;
        this.referenceFrame.bpPerPixel = newScale;
        this.update();
    };

    // Zoom out by a factor of 2, keeping the same center location if possible
    igv.Browser.prototype.zoomOut = function () {

        var newScale, maxScale, center, chrLength, widthBP, viewportWidth;
        viewportWidth = this.trackViewportWidth();

        newScale = this.referenceFrame.bpPerPixel * 2;
        chrLength = 250000000;
        if (this.genome) {
            var chromosome = this.genome.getChromosome(this.referenceFrame.chr);
            if (chromosome) {
                chrLength = chromosome.bpLength;
            }
        }
        maxScale = chrLength / viewportWidth;
        if (newScale > maxScale) newScale = maxScale;

        center = this.referenceFrame.start + this.referenceFrame.bpPerPixel * viewportWidth / 2;
        widthBP = newScale * viewportWidth;

        this.referenceFrame.start = Math.round(center - widthBP / 2);

        if (this.referenceFrame.start < 0) this.referenceFrame.start = 0;
        else if (this.referenceFrame.start > chrLength - widthBP) this.referenceFrame.start = chrLength - widthBP;

        this.referenceFrame.bpPerPixel = newScale;
        this.update();
    };

    igv.Browser.prototype.search = function (feature, continuation) {

        var type,
            chr,
            posTokens,
            start,
            end,
            source,
            f,
            tokens,
            url,
            chromosome;

        if (feature.contains(":") && feature.contains("-") || this.genome.getChromosome(feature)) {

            type = "locus";
            tokens = feature.split(":");
            chr = this.genome.getChromosomeName(tokens[0]);

            if (tokens.length == 1) {
                chromosome = this.genome.getChromosome(feature);
                start = 0;
                end = chromosome.bpLength;
            }
            else {
                posTokens = tokens[1].split("-");
                start = parseInt(posTokens[0].replace(/,/g, "")) - 1;
                end = parseInt(posTokens[1].replace(/,/g, ""));
            }

            if (end > start) {
                this.goto(chr, start, end);
                fireOnsearch.call(igv.browser, feature, type);
            }

            if (continuation) continuation();

        }
        else {

            if (this.searchURL) {
                url = this.searchURL + feature;
                igv.loadData(url, function (data) {

                    var lines = data.splitLines(),
                        len = lines.length,
                        lineNo = 0,
                        foundFeature = false,
                        line, tokens, locusTokens, rangeTokens;

                    while (lineNo < len) {
                        // EGFR	chr7:55,086,724-55,275,031	refseq
                        line = lines[lineNo++];
                        //console.log(line);
                        tokens = line.split("\t");
                        //console.log("tokens lenght = " + tokens.length);
                        if (tokens.length >= 3) {
                            f = tokens[0];
                            if (f.toUpperCase() === feature.toUpperCase()) {

                                source = tokens[2].trim();
                                type = source;

                                locusTokens = tokens[1].split(":");
                                chr = igv.browser.genome.getChromosomeName(locusTokens[0].trim());

                                if (igv.browser.type === "GTEX") {
                                    igv.browser.selection = new igv.GtexSelection(type == 'gtex' ? {snp: feature} : {gene: feature});
                                }

                                rangeTokens = locusTokens[1].split("-");
                                start = parseInt(rangeTokens[0].replace(/,/g, ''));
                                end = parseInt(rangeTokens[1].replace(/,/g, ''));

                                if (igv.browser.flanking) {
                                    start -= igv.browser.flanking;
                                    end += igv.browser.flanking;
                                }


                                igv.browser.goto(chr, start, end);

                                foundFeature = true;
                            }
                        }
                    }

                    if (foundFeature) {
                        fireOnsearch.call(igv.browser, feature, type);
                    }
                    else {
                        alert('No feature found with name "' + feature + '"');
                    }
                    if (continuation) continuation();
                });
            }
        }

        function fireOnsearch(feature, type) {
// Notify tracks (important for gtex).   TODO -- replace this with some sort of event model ?
            this.trackViews.forEach(function (tp) {
                var track = tp.track;
                if (track.onsearch) {
                    track.onsearch(feature, type);
                }
            });
        }

    };

    function addTrackContainerHandlers(trackContainerDiv) {

        var isRulerTrack = false,
            isMouseDown = false,
            lastMouseX = undefined,
            mouseDownX = undefined;

        $(trackContainerDiv).mousedown(function (e) {

            var coords = igv.translateMouseCoordinates(e, trackContainerDiv);

            isRulerTrack = ($(e.target).parent().parent().parent()[ 0 ].dataset.rulerTrack) ? true : false;

            if (isRulerTrack) {
                return;
            }

            isMouseDown = true;
            lastMouseX = coords.x;
            mouseDownX = lastMouseX;
        });

        $(trackContainerDiv).mousemove(igv.throttle(function (e) {

            var coords = igv.translateMouseCoordinates(e, trackContainerDiv),
                maxEnd,
                maxStart,
                referenceFrame = igv.browser.referenceFrame,
                isCursor = igv.browser.cursorModel;

            if (isRulerTrack) {
                return;
            }

            if (!referenceFrame) {
                return;
            }

            if (isMouseDown) { // Possibly dragging

                if (mouseDownX && Math.abs(coords.x - mouseDownX) > igv.constants.dragThreshold) {

                    referenceFrame.shiftPixels(lastMouseX - coords.x);

                    // TODO -- clamping code below is broken for regular IGV => disabled for now, needs fixed


                    // clamp left
                    referenceFrame.start = Math.max(0, referenceFrame.start);

                    // clamp right
                    if (isCursor) {
                        maxEnd = igv.browser.cursorModel.filteredRegions.length;
                        maxStart = maxEnd - igv.browser.trackViewportWidth() / igv.browser.cursorModel.framePixelWidth;
                    }
                    else {
                        var chromosome = igv.browser.genome.getChromosome(referenceFrame.chr);
                        maxEnd = chromosome.bpLength;
                        maxStart = maxEnd - igv.browser.trackViewportWidth() * referenceFrame.bpPerPixel;
                    }

                    if (referenceFrame.start > maxStart) referenceFrame.start = maxStart;

                    igv.browser.updateLocusSearch(referenceFrame);


                    igv.browser.repaint();
                }

                lastMouseX = coords.x;

            }

        }, 10));

        $(trackContainerDiv).mouseup(function (e) {

            if (isRulerTrack) {
                return;
            }

            mouseDownX = undefined;
            isMouseDown = false;
            lastMouseX = undefined;
        });

        $(trackContainerDiv).mouseleave(function (e) {

            if (isRulerTrack) {
                return;
            }
            isMouseDown = false;
            lastMouseX = undefined;
            mouseDownX = undefined;
        });

        $(trackContainerDiv).dblclick(function (e) {

            if (isRulerTrack) {
                return;
            }

            if (e.altKey) return;  // Ignore if alt key is down

            e = $.event.fix(e);   // Sets pageX and pageY for browsers that don't support them

            var canvasCoords = igv.translateMouseCoordinates(e, trackContainerDiv),
                referenceFrame = igv.browser.referenceFrame;

            if (!referenceFrame) return;

            var newCenter = Math.round(referenceFrame.start + canvasCoords.x * referenceFrame.bpPerPixel);
            referenceFrame.bpPerPixel /= 2;
            if (igv.browser.cursorModel) {
                igv.browser.cursorModel.framePixelWidth *= 2;
            }
            igv.browser.goto(referenceFrame.chr, newCenter);

        });

    }

    return igv;
})
(igv || {});

<|MERGE_RESOLUTION|>--- conflicted
+++ resolved
@@ -82,11 +82,7 @@
 
         var myself = this;
 
-<<<<<<< HEAD
         if (config.url && !config.sourceType) {    // TODO The test for sourcetype is a crude check if this is a webservice.  Fix.
-=======
-        if (config.url && !config.sourceType /*&& false===true*/) {    // TODO The test for sourcetype is a crude check if this is a webservice.  Fix.
->>>>>>> 3c436b25
 
             igvxhr.isReachable(config.url, function (success, requestStatus) {
 
